/**
   The Supporting Hyperplane Optimization Toolkit (SHOT).

   @author Stefan Vigerske, GAMS Development Corp.
   @author Andreas Lundell, Åbo Akademi University

   @section LICENSE
   This software is licensed under the Eclipse Public License 2.0.
   Please see the README and LICENSE files for more information.
*/

#include "ModelingSystemGAMS.h"

#include "../Output.h"
#include "../Results.h"
#include "../Settings.h"
#include "../Timing.h"
#include "../Utilities.h"
#include "../Enums.h"

#include "../Model/Simplifications.h"

#include "GamsNLinstr.h"
#ifdef GAMS_BUILD
#include "GamsLicensing.h"
#include "GamsHSLInit.h"
#endif

#if defined(_WIN32)
#define WEXITSTATUS(x) (x)
#endif

#include <cstdio> // for tmpnam()
#include <cstdlib> // for mkdtemp()
#include <climits>
#include <fstream>

#ifdef HAS_STD_FILESYSTEM
#include <filesystem>
namespace fs = std;
#endif

#ifdef HAS_STD_EXPERIMENTAL_FILESYSTEM
#include <experimental/filesystem>
namespace fs = std::experimental;
#endif

namespace SHOT
{

ModelingSystemGAMS::ModelingSystemGAMS(EnvironmentPtr envPtr)
    : IModelingSystem(envPtr)
    , modelingObject(nullptr)
    , modelingEnvironment(nullptr)
    , auditLicensing(nullptr)
    , createdtmpdir(false)
    , createdgmo(false)
{
}

void ModelingSystemGAMS::setModelingObject(gmoHandle_t gmo)
{
    modelingObject = gmo;
    modelingEnvironment = (gevHandle_t)gmoEnvironment(gmo);

    createAuditLicensing();
}

ModelingSystemGAMS::~ModelingSystemGAMS()
{
    clearGAMSObjects();

    if(createdgmo)
    {
        gmoLibraryUnload();
        gevLibraryUnload();
        palLibraryUnload();
    }
}

<<<<<<< HEAD
void ModelingSystemGAMS::augmentSettings([[maybe_unused]] SettingsPtr settings)
{
    // Subsolver settings: GAMS NLP

    settings->createSettingGroup("Subsolver", "GAMS", "GAMS", "Settings for the GAMS NLP solvers.");

    std::string optfile = "";
    settings->createSetting(
        "GAMS.NLP.OptionsFilename", "Subsolver", optfile, "Options file for the NLP solver in GAMS");

    std::string solver = "auto";
    settings->createSetting("GAMS.NLP.Solver", "Subsolver", solver, "NLP solver to use in GAMS (auto: SHOT chooses)");

#if GMOAPIVERSION >= 21
    settings->createSettingGroup(
        "ModelingSystem", "GAMS", "GAMS interface", "These settings control functionality used in the GAMS interface.");

    VectorString enumQExtractAlg;
    enumQExtractAlg.push_back("automatic");
    enumQExtractAlg.push_back("threepass");
    enumQExtractAlg.push_back("doubleforward");
    settings->createSetting("GAMS.QExtractAlg", "ModelingSystem", 0,
        "Extraction algorithm for quadratic equations in GAMS interface", enumQExtractAlg);
#endif
}
=======
void ModelingSystemGAMS::augmentSettings([[maybe_unused]] SettingsPtr settings) { }
>>>>>>> e74a2926

void ModelingSystemGAMS::updateSettings(SettingsPtr settings)
{
    assert(modelingEnvironment != nullptr);
    assert(modelingObject != nullptr);

#ifdef GAMS_BUILD
    assert(auditLicensing != nullptr);

    /* if IPOPTH is licensed, use MA27, otherwise Mumps */
    if(GAMScheckIpoptLicense(auditLicensing, false))
    {
        GamsHSLInit();
        env->settings->updateSetting("Ipopt.LinearSolver", "Subsolver", static_cast<int>(ES_IpoptSolver::ma27));
    }
    else
        env->settings->updateSetting("Ipopt.LinearSolver", "Subsolver", static_cast<int>(ES_IpoptSolver::mumps));
#endif

    // Process GAMS options.
    // We do not want to use GAMS defaults if called on a gms file, in which case we would have created our own GMO.
    if(!createdgmo)
    {
        // Sets time limit
        env->settings->updateSetting("TimeLimit", "Termination", gevGetDblOpt(modelingEnvironment, gevResLim));
        env->output->outputDebug(fmt::format(
            " Time limit set to {} by GAMS", env->settings->getSetting<double>("TimeLimit", "Termination")));

        // Sets iteration limit, if different than SHOT default
        if(gevGetIntOpt(modelingEnvironment, gevIterLim) < INT_MAX)
        {
            env->settings->updateSetting(
                "IterationLimit", "Termination", gevGetIntOpt(modelingEnvironment, gevIterLim));
            env->output->outputDebug(fmt::format(
                " Iteration limit set to {} by GAMS", env->settings->getSetting<int>("IterationLimit", "Termination")));
        }
        else
        {
            env->settings->updateSetting("IterationLimit", "Termination", SHOT_INT_MAX);
        }

        // Sets absolute objective gap tolerance
        env->settings->updateSetting(
            "ObjectiveGap.Absolute", "Termination", gevGetDblOpt(modelingEnvironment, gevOptCA));
        env->output->outputDebug(fmt::format(" Absolute termination tolerance set to {} by GAMS",
            env->settings->getSetting<double>("ObjectiveGap.Absolute", "Termination")));

        // Sets relative objective gap tolerance
        env->settings->updateSetting(
            "ObjectiveGap.Relative", "Termination", gevGetDblOpt(modelingEnvironment, gevOptCR));
        env->output->outputDebug(fmt::format(" Relative termination tolerance set to {} by GAMS",
            env->settings->getSetting<double>("ObjectiveGap.Relative", "Termination")));

        // Sets cutoff value for dual solver
        if(gevGetIntOpt(modelingEnvironment, gevUseCutOff) == 1)
        {
            env->settings->updateSetting("MIP.CutOff.UseInitialValue", "Dual", true);
            env->settings->updateSetting(
                "MIP.CutOff.InitialValue", "Dual", gevGetDblOpt(modelingEnvironment, gevCutOff));
        }

        // Sets node limit for dual solver
        if(gevGetIntOpt(modelingEnvironment, gevNodeLim) > 0)
        {
            env->settings->updateSetting(
                "MIP.NodeLimit", "Dual", (double)gevGetIntOpt(modelingEnvironment, gevNodeLim));
        }

        // Sets the number of threads
        env->settings->updateSetting("MIP.NumberOfThreads", "Dual", gevThreads(modelingEnvironment));
        env->output->outputDebug(fmt::format(
            " MIP number of threads set to {} by GAMS", env->settings->getSetting<int>("MIP.NumberOfThreads", "Dual")));

        // Uses NLP solver in GAMS by default, Ipopt can be used directly if value set by user in options file (read
        // below)
        env->settings->updateSetting("FixedInteger.Solver", "Primal", static_cast<int>(ES_PrimalNLPSolver::GAMS));
    }

    if(gmoOptFile(modelingObject) > 0) // GAMS provides an option file
    {
        gmoNameOptFile(modelingObject, buffer);
        if(fs::filesystem::exists(buffer))
        {
            env->output->outputDebug(" Reading options from " + std::string(buffer));
            try
            {
                std::string fileContents = Utilities::getFileAsString(buffer);
                settings->readSettingsFromString(fileContents);
                settings->updateSetting("OptionsFile", "Input", std::string(buffer));
            }
            catch(std::exception& e)
            {
                env->output->outputError(" Error when reading GAMS options file " + std::string(buffer), e.what());
                throw std::logic_error("Cannot read GAMS options file.");
            }
        }
        else /* in GAMS, solvers don't stop if the options file is not present */
            env->output->outputError(" Error: Options file " + std::string(buffer) + " not found.");
    }

    env->output->setLogLevels(static_cast<E_LogLevel>(settings->getSetting<int>("Console.LogLevel", "Output")),
        static_cast<E_LogLevel>(settings->getSetting<int>("File.LogLevel", "Output")));

#ifdef GAMS_BUILD
    /* if CPLEX is set, then check whether GAMS/CPLEX license is present */
    if(env->settings->getSetting<int>("MIP.Solver", "Dual") == (int)ES_MIPSolver::Cplex)
    {
        /* sometimes we would also allow a solver if demo-sized problem, but we don't know how large the MIPs will be */
        if(!GAMScheckCPLEXLicense(auditLicensing, true))
        {
            env->output->outputInfo(
                " CPLEX chosen as MIP solver, but no GAMS/CPLEX license available. Changing to CBC.");
            env->settings->updateSetting("MIP.Solver", "Dual", (int)ES_MIPSolver::Cbc);
        }
    }
#endif
}
E_ProblemCreationStatus ModelingSystemGAMS::createProblem(
    ProblemPtr& problem, const std::string& filename, const E_GAMSInputSource& inputSource)
{
    if(!fs::filesystem::exists(filename))
    {
        env->output->outputError(" File \"" + filename + "\" does not exist.");

        return (E_ProblemCreationStatus::FileDoesNotExist);
    }

    try
    {
        if(inputSource == E_GAMSInputSource::ProblemFile)
        {
            createModelFromProblemFile(filename);

            env->settings->updateSetting("SourceFormat", "Input", static_cast<int>(ES_SourceFormat::GAMS));
        }
        else if(inputSource == E_GAMSInputSource::GAMSModel)
        {
            createModelFromGAMSModel(filename);

            env->settings->updateSetting("SourceFormat", "Input", static_cast<int>(ES_SourceFormat::GAMS));
        }
    }
    catch(const std::exception& e)
    {
        env->output->outputError(fmt::format(" Error when reading GAMS model from \"{}\".\n {}", filename, e.what()));

        return (E_ProblemCreationStatus::Error);
    }

    return createProblem(problem);
}

E_ProblemCreationStatus ModelingSystemGAMS::createProblem(ProblemPtr& problem)
{
    assert(modelingObject != nullptr);
    assert(modelingEnvironment != nullptr);

    /* reformulate objective variable out of model, if possible */
    gmoObjReformSet(modelingObject, 1);
    gmoObjStyleSet(modelingObject, gmoObjType_Fun);
    gmoMinfSet(modelingObject, SHOT_DBL_MIN);
    gmoPinfSet(modelingObject, SHOT_DBL_MAX);
    gmoIndexBaseSet(modelingObject, 0);

#if GMOAPIVERSION >= 21
    gmoQExtractAlgSet(modelingObject, env->settings->getSetting<int>("GAMS.QExtractAlg", "ModelingSystem"));
    gevTimeDiff(modelingEnvironment);
#endif
    gmoUseQSet(modelingObject, 1);
#if GMOAPIVERSION >= 21
    env->output->outputInfo(
        std::string(" Time to extract information on quadratics: ") + std::to_string(gevTimeDiff(modelingEnvironment)));
#endif

    try
    {
        gmoNameInput(modelingObject, buffer);
        problem->name = buffer;

        /* copyVariables and copyConstraints only return false if there was an unsupported variable or equation type or
         * there were no variables or no equations all cases are SHOT capability problems
         */

        if(!copyVariables(problem))
            return (E_ProblemCreationStatus::CapabilityProblem);

        if(!copyObjectiveFunction(problem))
            return (E_ProblemCreationStatus::ErrorInObjective);

        if(!copyConstraints(problem))
            return (E_ProblemCreationStatus::CapabilityProblem);

        if(!copyLinearTerms(problem))
            return (E_ProblemCreationStatus::ErrorInConstraints);

        if(!copyQuadraticTerms(problem))
            return (E_ProblemCreationStatus::ErrorInConstraints);

        if(!copyNonlinearExpressions(problem))
            return (E_ProblemCreationStatus::ErrorInConstraints);

        problem->updateProperties();

        bool extractMonomialTerms = env->settings->getSetting<bool>("Reformulation.Monomials.Extract", "Model");
        bool extractSignomialTerms = env->settings->getSetting<bool>("Reformulation.Signomials.Extract", "Model");
        bool extractQuadraticTerms
            = (env->settings->getSetting<int>("Reformulation.Quadratics.ExtractStrategy", "Model")
                >= static_cast<int>(ES_QuadraticTermsExtractStrategy::ExtractTermsToSame));

        simplifyNonlinearExpressions(problem, extractMonomialTerms, extractSignomialTerms, extractQuadraticTerms);

        problem->finalize();
    }
    catch(const OperationNotImplementedException& e)
    {
        env->output->outputError(" Capability problem when creating problem from GAMS object: ");
        env->output->outputError(e.what());
        return (E_ProblemCreationStatus::CapabilityProblem);
    }
    catch(const std::exception& e)
    {
        env->output->outputError(" Error when creating problem from GAMS object.", e.what());

        return (E_ProblemCreationStatus::Error);
    }

    return (E_ProblemCreationStatus::NormalCompletion);
}

void ModelingSystemGAMS::createModelFromProblemFile(const std::string& filename)
{
    char buffer[GMS_SSSIZE];
    int rc;

    assert(modelingObject == nullptr);
    assert(modelingEnvironment == nullptr);

    if(env->settings->getSetting<bool>("Debug.Enable", "Output"))
        tmpdirname = Utilities::createTemporaryDirectory(
            "SHOT_GAMS_", env->settings->getSetting<std::string>("Debug.Path", "Output"));
    else
        tmpdirname = Utilities::createTemporaryDirectory("SHOT_GAMS_");

    if(tmpdirname == "")
        throw std::logic_error("Could not create temporary directory.");

    createdtmpdir = true;

    /* create empty convert options file */
    std::ofstream convertopt((fs::filesystem::path(tmpdirname) / "convert.opt").string(), std::ios::out);

    if(!convertopt.good())
    {
        throw std::logic_error("Could not create convert options file.");
    }

    convertopt << " " << std::endl;
    convertopt.close();

    /* call GAMS with convert solver to get compiled model instance in temporary directory
     * we set lo=3 so that we get lo=3 into the gams control file, which is useful for showing the log of GAMS (NLP)
     * solvers later but since we don't want to see the stdout output from gams here, we redirect stdout to /dev/null
     * for this gams call
     */
    std::string gamscall;
#ifdef GAMSDIR
    gamscall = (fs::filesystem::path(GAMSDIR) / "gams").string();
#else
    gamscall = "gams";
#endif
    gamscall += " \"" + filename + "\"";
    gamscall += " SOLVER=CONVERT PF4=0 SOLPRINT=0 LIMCOL=0 LIMROW=0 PC=2";
    gamscall += " SCRDIR=" + tmpdirname;
    gamscall += " OUTPUT=" + (fs::filesystem::path(tmpdirname) / "listing").string();
    gamscall += " OPTFILE=1 OPTDIR=" + tmpdirname;
    gamscall += " LO=3 > " + (fs::filesystem::path(tmpdirname) / "gamsconvert.log").string();
    // printf(gamscall.c_str()); fflush(stdout);

    rc = system(gamscall.c_str());
    switch(WEXITSTATUS(rc))
    {
    case 0: /* Normal return */
        break;

    case 2: /* Compilation error */
    case 3: /* Execution error */
    {
        std::string msg;

        if(WEXITSTATUS(rc) == 2)
            msg = "GAMS call returned with compilation error:\n";
        else
            msg = "GAMS call returned with execution error:\n";

        std::ifstream lst((fs::filesystem::path(tmpdirname) / "listing").string());
        std::string line;
        while(lst.good() && !lst.eof())
        {
            getline(lst, line);
            if(line.find("****") == 0 && line != "**** FILE SUMMARY")
            {
                msg.append(1, '\n');
                msg.append(1, ' ');
                msg += line;
            }
        }

        msg.append(1, '\n');

        throw std::logic_error(msg);
        break;
    }

    default:
    {
        std::string msg;

        switch(WEXITSTATUS(rc))
        {
        case 4: /* System limits reached */
            msg = "GAMS call returned with system limits reached.";
            break;
        case 5: /* File error */
            msg = "GAMS call returned with file error.";
            break;
        case 6: /* Parameter */
            msg = "GAMS call returned with parameter error.";
            break;
        case 7: /* Licensing error */
            msg = "GAMS call returned with licensing error.";
            break;
        case 8: /* System error */
            msg = "GAMS call returned with system error.";
            break;
        case 9: /* GAMS could not be started */
            msg = "GAMS could not be started.";
            break;
        case 10: /* out of memory */
            msg = "GAMS ran out of memory.";
            break;
        case 11: /* out of disk */
            msg = "GAMS ran out of disk space.";
            break;
        default: /* other errors, I don't want to handle each of them here... */
            snprintf(buffer, sizeof(buffer),
                "GAMS call returned with exit code %d (see also "
                "https://www.gams.com/latest/docs/UG_GAMSReturnCodes.html#UG_GAMSReturnCodes_ListOfErrorCodes).",
                WEXITSTATUS(rc));
            msg = buffer;
            break;
        }

        std::ifstream log((fs::filesystem::path(tmpdirname) / "gamsconvert.log").string());
        std::string line;
        msg += " GAMS log:\n";
        while(log.good() && !log.eof())
        {
            getline(log, line);
            msg.append(1, '\n');
            msg.append(1, ' ');
            msg += line;
        }

        throw std::logic_error(msg);
    }
    }

    createModelFromGAMSModel((fs::filesystem::path(tmpdirname) / "gamscntr.dat").string());

    /* since we ran convert with options file, GMO now stores convert.opt as options file, which we don't want to use
     * as a SHOT options file */
    gmoOptFileSet(modelingObject, 0);

    /* do not have GEV catch SIGINT, as with this setup we would not pass this signal on to SHOT */
    gevTerminateUninstall(modelingEnvironment);
}

void ModelingSystemGAMS::createModelFromGAMSModel(const std::string& filename)
{
    char buffer[GMS_SSSIZE];

    /* initialize GMO and GEV libraries */
#ifdef GAMSDIR
    if(!gmoCreateDD(&modelingObject, GAMSDIR, buffer, sizeof(buffer))
        || !gevCreateDD(&modelingEnvironment, GAMSDIR, buffer, sizeof(buffer)))
#else
    if(!gmoCreate(&modelingObject, buffer, sizeof(buffer)) || !gevCreate(&modelingEnvironment, buffer, sizeof(buffer)))
#endif
        throw std::logic_error(buffer);

    createdgmo = true;

    /* load control file */
    if(gevInitEnvironmentLegacy(modelingEnvironment, filename.c_str()))
    {
        gmoFree(&modelingObject);
        gevFree(&modelingEnvironment);
        throw std::logic_error("Could not load control file loadgms.tmp/gamscntr.dat.");
    }

    if(gmoRegisterEnvironment(modelingObject, modelingEnvironment, buffer))
    {
        gmoFree(&modelingObject);
        gevFree(&modelingEnvironment);
        throw std::logic_error(std::string("Error registering GAMS Environment: ") + buffer);
    }

    if(gmoLoadDataLegacy(modelingObject, buffer))
    {
        gmoFree(&modelingObject);
        gevFree(&modelingEnvironment);
        throw std::logic_error("Could not load model data.");
    }

    createAuditLicensing();
}

void ModelingSystemGAMS::createAuditLicensing()
{
    assert(auditLicensing == nullptr);

    char msg[GMS_SSSIZE];
#ifdef GAMSDIR
    if(!palCreateD(&auditLicensing, GAMSDIR, msg, sizeof(msg)))
#else
    if(!palCreate(&auditLicensing, msg, sizeof(msg)))
#endif
        throw std::logic_error(msg);

    char buf[80];
    palLicenseRegisterGAMS(auditLicensing, 1, gevGetStrOpt(modelingEnvironment, "License1", buf));
    palLicenseRegisterGAMS(auditLicensing, 2, gevGetStrOpt(modelingEnvironment, "License2", buf));
    palLicenseRegisterGAMS(auditLicensing, 3, gevGetStrOpt(modelingEnvironment, "License3", buf));
    palLicenseRegisterGAMS(auditLicensing, 4, gevGetStrOpt(modelingEnvironment, "License4", buf));
    palLicenseRegisterGAMS(auditLicensing, 5, gevGetStrOpt(modelingEnvironment, "License5", buf));
    palLicenseRegisterGAMS(auditLicensing, 6, gevGetStrOpt(modelingEnvironment, "License6", buf));
    palLicenseRegisterGAMSDone(auditLicensing);

    palLicenseCheck(auditLicensing, gmoM(modelingObject), gmoN(modelingObject), gmoNZ(modelingObject),
        gmoNLNZ(modelingObject), gmoNDisc(modelingObject));
}

void ModelingSystemGAMS::finalizeSolution()
{
    ResultsPtr r = env->results;
    assert(r != nullptr);
#ifndef NDEBUG
    bool haveSolution = false;
#endif

    // set primal solution and model status
    if(r->hasPrimalSolution())
    {
        gmoSetSolutionPrimal(modelingObject, &r->primalSolution[0]);
#ifndef NDEBUG
        haveSolution = true;
#endif
    }
    else
    {
        gmoModelStatSet(modelingObject, gmoModelStat_NoSolutionReturned);
    }

    // set model status
    switch(r->getModelReturnStatus())
    {
    /*case E_ModelReturnStatus::OptimalLocal:
        gmoModelStatSet(
            modelingObject, gmoNDisc(modelingObject) > 0 ? gmoModelStat_Integer : gmoModelStat_OptimalLocal);
        break; */
    case E_ModelReturnStatus::OptimalGlobal:
        gmoModelStatSet(modelingObject, gmoModelStat_OptimalGlobal);
        break;
    case E_ModelReturnStatus::FeasibleSolution:
        if(env->problem->properties.isDiscrete)
            gmoModelStatSet(modelingObject, gmoModelStat_Integer);
        else
            gmoModelStatSet(modelingObject, gmoModelStat_Feasible);
        break;
    case E_ModelReturnStatus::InfeasibleLocal:
        assert(!haveSolution);
        gmoModelStatSet(modelingObject, gmoModelStat_InfeasibleLocal);
        break;
    case E_ModelReturnStatus::InfeasibleGlobal:
        assert(!haveSolution);
        gmoModelStatSet(modelingObject, gmoModelStat_InfeasibleGlobal);
        break;
    case E_ModelReturnStatus::Unbounded:
        gmoModelStatSet(modelingObject, gmoModelStat_Unbounded);
        break;
    case E_ModelReturnStatus::UnboundedNoSolution:
        gmoModelStatSet(modelingObject, gmoModelStat_UnboundedNoSolution);
        break;
    case E_ModelReturnStatus::NoSolutionReturned:
        gmoModelStatSet(modelingObject, gmoModelStat_NoSolutionReturned);
        break;
    case E_ModelReturnStatus::ErrorUnknown:
        gmoModelStatSet(modelingObject, gmoModelStat_ErrorUnknown);
        break;
    case E_ModelReturnStatus::None:
    case E_ModelReturnStatus::ErrorNoSolution:
        gmoModelStatSet(modelingObject, gmoModelStat_ErrorNoSolution);
    };

    // set solve status and possibly change model status
    switch(r->terminationReason)
    {
    case E_TerminationReason::IterationLimit:
        gmoSolveStatSet(modelingObject, gmoSolveStat_Iteration);
        break;
    case E_TerminationReason::TimeLimit:
        gmoSolveStatSet(modelingObject, gmoSolveStat_Resource);
        break;
    case E_TerminationReason::UserAbort:
        gmoSolveStatSet(modelingObject, gmoSolveStat_User);
        break;
    case E_TerminationReason::InfeasibleProblem:
    case E_TerminationReason::UnboundedProblem:
    case E_TerminationReason::ConstraintTolerance:
    case E_TerminationReason::AbsoluteGap:
    case E_TerminationReason::RelativeGap:
        gmoSolveStatSet(modelingObject, gmoSolveStat_Normal);
        break;
    case E_TerminationReason::ObjectiveStagnation:
    case E_TerminationReason::NoDualCutsAdded:
        gmoSolveStatSet(modelingObject, gmoSolveStat_Solver);
        break;
    case E_TerminationReason::Error:
    case E_TerminationReason::NumericIssues:
        gmoSolveStatSet(modelingObject, gmoSolveStat_SolverErr);
        break;
    case E_TerminationReason::None:
        gmoSolveStatSet(modelingObject, gmoSolveStat_Normal);
        break;
    }

    gmoCompleteSolution(modelingObject);

    // set some more statistics, etc
    gmoSetHeadnTail(modelingObject, gmoTmipbest, r->getGlobalDualBound());
    gmoSetHeadnTail(modelingObject, gmoHiterused, r->getCurrentIteration()->iterationNumber);
    // TODO this seems to be 0: gmoSetHeadnTail(modelingObject, gmoHiterused,
    // env->solutionStatistics.numberOfIterations);
    gmoSetHeadnTail(modelingObject, gmoHresused, env->timing->getElapsedTime("Total"));
    gmoSetHeadnTail(modelingObject, gmoTmipnod, env->solutionStatistics.numberOfExploredNodes);

    // if we created the GMO object due to starting from a .gms or .dat file, then we should write the solution into a
    // GAMS solution file (though it's probably of no interest if started from .gms and starting from .dat has been
    // removed here)
    if(createdgmo)
        gmoUnloadSolutionLegacy(modelingObject);

    // write alternate solutions to GDX file, if requested
    std::string solfile = env->settings->getSetting<std::string>("GAMS.AlternateSolutionsFile", "Output");

    if(!solfile.empty() && r->primalSolutions.size() > 1)
    {
        int solnvarsym;

        if(gmoCheckSolPoolUEL(modelingObject, "soln_shot_p", &solnvarsym))
        {
            env->output->outputError(
                " Solution pool scenario label 'soln_shot_p' contained in model dictionary. Cannot "
                "dump merged solutions pool.");
        }
        else
        {
            void* handle;
            bool error = false;

            handle
                = gmoPrepareSolPoolMerge(modelingObject, solfile.c_str(), r->primalSolutions.size() - 1, "soln_shot_p");

            if(handle != NULL)
            {
                for(int k = 0; k < solnvarsym && !error; k++)
                {
                    gmoPrepareSolPoolNextSym(modelingObject, handle);

                    for(int i = 1; i < r->primalSolutions.size(); ++i)
                    {
                        gmoSetVarL(modelingObject, &r->primalSolutions[i].point[0]);

                        if(gmoUnloadSolPoolSolution(modelingObject, handle, i - 1))
                        {
                            env->output->outputError(" Problems unloading solution point " + std::to_string(i)
                                + " symbol " + std::to_string(k));
                            error = true;
                            break;
                        }
                    }
                }

                if(gmoFinalizeSolPoolMerge(modelingObject, handle))
                {
                    env->output->outputError(" Problems finalizing merged solution pool");
                    error = true;
                }

                if(!error)
                {
                    env->output->outputDebug("");
                    env->output->outputDebug(" Written " + std::to_string(r->primalSolutions.size() - 1)
                        + " alternate solutions to " + solfile);
                }
            }
            else
            {
                env->output->outputError(" Problems preparing merged solution pool\n");
            }
        }
    }
    else if(!solfile.empty() && r->primalSolutions.size() == 1)
    {
        env->output->outputInfo("");
        env->output->outputInfo(" Only one solution found, skip dumping alternate solutions.");
    }
}

void ModelingSystemGAMS::clearGAMSObjects()
{
    if(createdgmo && modelingObject != nullptr)
    {
        gmoFree(&modelingObject);
        modelingObject = nullptr;

        assert(modelingEnvironment != nullptr);
        gevFree(&modelingEnvironment);
        modelingEnvironment = nullptr;
    }

    if(auditLicensing != nullptr)
    {
        palFree(&auditLicensing);
        auditLicensing = nullptr;
    }

    /* remove temporary directory contents if not in debug mode (should have only files) and directory itself) */
    if(createdtmpdir && !env->settings->getSetting<bool>("Debug.Enable", "Output"))
    {
        fs::filesystem::remove_all(tmpdirname);
        createdtmpdir = false;
    }
}

bool ModelingSystemGAMS::copyVariables(ProblemPtr destination)
{
    env->output->outputTrace(" Starting to copy variables between GAMS modeling and SHOT problem objects.");

    int numVariables = gmoN(modelingObject);

    if(numVariables > 0)
    {
        double minLBCont = env->settings->getSetting<double>("Variables.Continuous.MinimumLowerBound", "Model");
        double maxUBCont = env->settings->getSetting<double>("Variables.Continuous.MaximumUpperBound", "Model");
        double minLBInt = env->settings->getSetting<double>("Variables.Integer.MinimumLowerBound", "Model");
        double maxUBInt = env->settings->getSetting<double>("Variables.Integer.MaximumUpperBound", "Model");

        double* variableLBs = new double[numVariables];
        double* variableUBs = new double[numVariables];
        gmoGetVarLower(modelingObject, variableLBs);
        gmoGetVarUpper(modelingObject, variableUBs);

        for(int i = 0; i < numVariables; i++)
        {
            if(gmoDict(modelingObject))
                gmoGetVarNameOne(modelingObject, i, buffer);
            else
                sprintf(buffer, "x%08d", i);

            std::string variableName = buffer;

            E_VariableType variableType;

            switch(gmoGetVarTypeOne(modelingObject, i))
            {
            case gmovar_X:
                variableType = E_VariableType::Real;

                if(variableLBs[i] < minLBCont)
                {
                    variableLBs[i] = minLBCont;
                }

                if(variableUBs[i] > maxUBCont)
                {
                    variableUBs[i] = maxUBCont;
                }

                break;

            case gmovar_B:
                variableType = E_VariableType::Binary;

                if(variableLBs[i] < 0.0)
                {
                    variableLBs[i] = 0.0;
                }

                if(variableUBs[i] > 1.0)
                {
                    variableUBs[i] = 1.0;
                }

                break;

            case gmovar_I:
                variableType = E_VariableType::Integer;

                if(variableLBs[i] < minLBInt)
                {
                    variableLBs[i] = minLBInt;
                }

                if(variableUBs[i] > maxUBInt)
                {
                    variableUBs[i] = maxUBInt;
                }

                break;

            case gmovar_SC:
                variableType = E_VariableType::Semicontinuous;

                if(variableLBs[i] < 0.0)
                {
                    variableLBs[i] = 0.0;
                }

                if(variableUBs[i] > maxUBCont)
                {
                    variableUBs[i] = maxUBCont;
                }

                break;
            case gmovar_SI:
                env->output->outputError(" Unsupported variable type.");

                delete[] variableLBs;
                delete[] variableUBs;

                return (false);
                break;
            case gmovar_S1:
                env->output->outputError(" Unsupported variable type.");

                delete[] variableLBs;
                delete[] variableUBs;

                return (false);
                break;
            case gmovar_S2:
                env->output->outputError(" Unsupported variable type.");

                delete[] variableLBs;
                delete[] variableUBs;

                return (false);
                break;
            default:
                env->output->outputError(" Unsupported variable type.");

                delete[] variableLBs;
                delete[] variableUBs;

                return (false);
                break;
            }

            auto variable
                = std::make_shared<SHOT::Variable>(variableName, i, variableType, variableLBs[i], variableUBs[i]);
            destination->add(std::move(variable));
        }
        delete[] variableLBs;
        delete[] variableUBs;
    }
    else
    {
        env->output->outputError(" Problem has no variables.");

        return (false);
    }

    env->output->outputTrace(" Finished copying variables between GAMS modeling and SHOT problem objects.");

    return (true);
}

bool ModelingSystemGAMS::copyObjectiveFunction(ProblemPtr destination)
{
    env->output->outputTrace(" Starting to copy objective function between GAMS modeling and SHOT problem objects.");

    // Check if we have an objective at all
    if(gmoModelType(modelingObject) == gmoProc_cns)
    {
        // no objective in constraint satisfaction models
        env->output->outputError(" Problem has no objective function.");
        return (false);
    }

    ObjectiveFunctionPtr objectiveFunction;

    switch(gmoGetObjOrder(modelingObject))
    {
    case gmoorder_L:
        objectiveFunction = std::make_shared<LinearObjectiveFunction>();
        break;

    case gmoorder_Q:
        objectiveFunction = std::make_shared<QuadraticObjectiveFunction>();
        break;

    case gmoorder_NL:
        objectiveFunction = std::make_shared<NonlinearObjectiveFunction>();
        break;

    default:
        env->output->outputError(" Objective function of unknown type.");
        return (false);
        break;
    }

    if(gmoSense(modelingObject) == gmoObj_Min)
        objectiveFunction->direction = E_ObjectiveFunctionDirection::Minimize;
    else
        objectiveFunction->direction = E_ObjectiveFunctionDirection::Maximize;

    objectiveFunction->constant = gmoObjConst(modelingObject);

    // Now copying the linear terms (if any)
    if(gmoN(modelingObject) > 0)
    {
        int* variableIndexes = new int[gmoObjNZ(modelingObject)];
        double* coefficients = new double[gmoObjNZ(modelingObject)];
        int* nonlinearFlags = new int[gmoObjNZ(modelingObject)];
        int numberOfNonzeros;
        int numberOfNonlinearNonzeros;

        gmoGetObjSparse(modelingObject, variableIndexes, coefficients, nonlinearFlags, &numberOfNonzeros,
            &numberOfNonlinearNonzeros);

        int numberLinearTerms = numberOfNonzeros - numberOfNonlinearNonzeros;

        for(int i = 0; i < numberLinearTerms; ++i)
        {
            try
            {
                VariablePtr variable = destination->getVariable(variableIndexes[i]);
                (std::static_pointer_cast<LinearObjectiveFunction>(objectiveFunction))
                    ->add(std::make_shared<LinearTerm>(coefficients[i], variable));
            }
            catch(const VariableNotFoundException&)
            {
                delete[] variableIndexes;
                delete[] coefficients;
                delete[] nonlinearFlags;

                return (false);
            }
        }

        delete[] variableIndexes;
        delete[] coefficients;
        delete[] nonlinearFlags;
    }

    destination->add(objectiveFunction);

    env->output->outputTrace(" Finished copying objective function between GAMS modeling and SHOT problem objects.");

    return (true);
}

bool ModelingSystemGAMS::copyConstraints(ProblemPtr destination)
{
    env->output->outputTrace(" Starting to copy constraints between GAMS modeling and SHOT problem objects.");

    int numberOfConstraints = gmoM(modelingObject);

    if(numberOfConstraints > 0)
    {
        for(int i = 0; i < numberOfConstraints; i++)
        {
            double lb;
            double ub;

            switch(gmoGetEquTypeOne(modelingObject, i))
            {
            case gmoequ_E:
                lb = ub = gmoGetRhsOne(modelingObject, i);
                break;

            case gmoequ_L:
                lb = SHOT_DBL_MIN;
                ub = gmoGetRhsOne(modelingObject, i);
                break;

            case gmoequ_G:
                lb = gmoGetRhsOne(modelingObject, i);
                ub = SHOT_DBL_MAX;
                break;

            case gmoequ_N:
                lb = SHOT_DBL_MIN;
                ub = SHOT_DBL_MAX;
                break;

            default:
                env->output->outputError(" Constraint index" + std::to_string(i) + "is of unknown type.");
                return (false);
            }

            if(gmoDict(modelingObject))
                gmoGetEquNameOne(modelingObject, i, buffer);
            else
                sprintf(buffer, "e%08d", i);

            switch(gmoGetEquOrderOne(modelingObject, i))
            {
            case(gmoorder_L):
            {
                LinearConstraintPtr constraint = std::make_shared<LinearConstraint>(i, buffer, lb, ub);
                destination->add(std::move(constraint));
                break;
            }
            case(gmoorder_Q):
            {
                QuadraticConstraintPtr constraint = std::make_shared<QuadraticConstraint>(i, buffer, lb, ub);
                destination->add(std::move(constraint));
                break;
            }
            case(gmoorder_NL):
            {
                NonlinearConstraintPtr constraint = std::make_shared<NonlinearConstraint>(i, buffer, lb, ub);
                destination->add(std::move(constraint));
                break;
            }
            default:
                env->output->outputError(" Constraint index" + std::to_string(i) + "is of unknown type.");
                return (false);
            }
        }
    }
    else
    {
        env->output->outputDebug(" GAMS modeling object does not have any constraints.");
    }

    env->output->outputTrace(" Finished copying constraints between GAMS modeling and SHOT problem objects.");

    return (true);
}

bool ModelingSystemGAMS::copyLinearTerms(ProblemPtr destination)
{
    env->output->outputTrace(" Starting to copy linear terms between GAMS modeling and SHOT problem objects.");

    double* linearCoefficients = new double[gmoNZ(modelingObject) + gmoN(modelingObject)];
    int* variableIndexes = new int[gmoNZ(modelingObject) + gmoN(modelingObject)];
    int* nonlinearFlags = new int[gmoN(modelingObject)];

    int numConstraints = gmoM(modelingObject);
    int nz = 0;
    for(int row = 0; row < numConstraints; ++row)
    {
        int rownz;
        int nlnz;

        gmoGetRowSparse(
            modelingObject, row, &variableIndexes[nz], &linearCoefficients[nz], nonlinearFlags, &rownz, &nlnz);

        try
        {
            LinearConstraintPtr constraint
                = std::static_pointer_cast<LinearConstraint>(destination->getConstraint(row));

            for(int j = 0; j < rownz; j++)
            {
                constraint->add(
                    std::make_shared<LinearTerm>(linearCoefficients[j], destination->getVariable(variableIndexes[j])));
            }
        }
        catch(const VariableNotFoundException&)
        {
            delete[] linearCoefficients;
            delete[] variableIndexes;
            delete[] nonlinearFlags;
            return (false);
        }
        catch(const ConstraintNotFoundException&)
        {
            delete[] linearCoefficients;
            delete[] variableIndexes;
            delete[] nonlinearFlags;
            return (false);
        }
    }

    delete[] linearCoefficients;
    delete[] variableIndexes;
    delete[] nonlinearFlags;

    env->output->outputTrace(" Finished copying linear terms between GAMS modeling and SHOT problem objects.");

    return (true);
}

bool ModelingSystemGAMS::copyQuadraticTerms(ProblemPtr destination)
{
    env->output->outputTrace(" Starting to copy quadratic terms between GAMS modeling and SHOT problem objects.");

    if(gmoGetObjOrder(modelingObject) == gmoorder_Q)
    {
#if GMOAPIVERSION <= 19
        int numQuadraticTerms = gmoObjQNZ(modelingObject);
#else
        int numQuadraticTerms = gmoObjQMatNZ(modelingObject);
#endif

        int* variableOneIndexes = new int[numQuadraticTerms];
        int* variableTwoIndexes = new int[numQuadraticTerms];
        double* quadraticCoefficients = new double[numQuadraticTerms];

#if GMOAPIVERSION <= 19
        gmoGetObjQ(modelingObject, variableOneIndexes, variableTwoIndexes, quadraticCoefficients);
#else
        gmoGetObjQMat(modelingObject, variableOneIndexes, variableTwoIndexes, quadraticCoefficients);
#endif

        for(int j = 0; j < numQuadraticTerms; ++j)
        {
            if(variableOneIndexes[j] == variableTwoIndexes[j])
                quadraticCoefficients[j]
                    /= 2.0; /* for some strange reason, the coefficients on the diagonal are multiplied by 2 in GMO */

            try
            {
                VariablePtr firstVariable = destination->getVariable(variableOneIndexes[j]);
                VariablePtr secondVariable = destination->getVariable(variableTwoIndexes[j]);

                (std::static_pointer_cast<QuadraticObjectiveFunction>(destination->objectiveFunction))
                    ->add(std::make_shared<QuadraticTerm>(quadraticCoefficients[j], firstVariable, secondVariable));
            }
            catch(const VariableNotFoundException&)
            {
                delete[] variableOneIndexes;
                delete[] variableTwoIndexes;
                delete[] quadraticCoefficients;

                return (false);
            }
        }

        delete[] variableOneIndexes;
        delete[] variableTwoIndexes;
        delete[] quadraticCoefficients;
    }

    int numberOfConstraints = gmoM(modelingObject);

    for(int i = 0; i < numberOfConstraints; ++i)
    {
        if(gmoGetEquOrderOne(modelingObject, i) == gmoorder_Q)
        {
            // handle quadratic equation

            int numQuadraticTerms = gmoGetRowQNZOne(modelingObject, i);

            int* variableOneIndexes = new int[numQuadraticTerms];
            int* variableTwoIndexes = new int[numQuadraticTerms];
            double* quadraticCoefficients = new double[numQuadraticTerms];

#if GMOAPIVERSION <= 19
            gmoGetRowQ(modelingObject, i, variableOneIndexes, variableTwoIndexes, quadraticCoefficients);
#else
            gmoGetRowQMat(modelingObject, i, variableOneIndexes, variableTwoIndexes, quadraticCoefficients);
#endif

            for(int j = 0; j < numQuadraticTerms; ++j)
            {
                if(variableOneIndexes[j] == variableTwoIndexes[j])
                    quadraticCoefficients[j] /= 2.0; /* for some strange reason, the coefficients on the diagonal are
                                                        multiplied by 2 in GMO */

                try
                {
                    VariablePtr firstVariable = destination->getVariable(variableOneIndexes[j]);
                    VariablePtr secondVariable = destination->getVariable(variableTwoIndexes[j]);

                    auto constraint = std::static_pointer_cast<QuadraticConstraint>(destination->getConstraint(i));
                    constraint->add(
                        std::make_shared<QuadraticTerm>(quadraticCoefficients[j], firstVariable, secondVariable));
                }
                catch(const VariableNotFoundException&)
                {
                    delete[] variableOneIndexes;
                    delete[] variableTwoIndexes;
                    delete[] quadraticCoefficients;

                    return (false);
                }
                catch(const ConstraintNotFoundException&)
                {
                    delete[] variableOneIndexes;
                    delete[] variableTwoIndexes;
                    delete[] quadraticCoefficients;

                    return (false);
                }
            }

            delete[] variableOneIndexes;
            delete[] variableTwoIndexes;
            delete[] quadraticCoefficients;
        }
    }

    env->output->outputTrace(" Finished copying quadratic terms between GAMS modeling and SHOT problem objects.");

    return (true);
}

bool ModelingSystemGAMS::copyNonlinearExpressions(ProblemPtr destination)
{
    env->output->outputTrace(" Starting to copy nonlinear expressions between GAMS modeling and SHOT problem objects.");

    int* opcodes = new int[gmoNLCodeSizeMaxRow(modelingObject) + 1];
    int* fields = new int[gmoNLCodeSizeMaxRow(modelingObject) + 1];
    int constantlen = gmoNLConst(modelingObject);
    double* constants = (double*)gmoPPool(modelingObject);
    int codelen;

    if(gmoObjNLNZ(modelingObject) > 0 && gmoGetObjOrder(modelingObject) == gmoorder_NL)
    {
        // handle nonlinear objective

        gmoDirtyGetObjFNLInstr(modelingObject, &codelen, opcodes, fields);

        try
        {
            auto destinationExpression
                = parseGamsInstructions(codelen, opcodes, fields, constantlen, constants, destination);

            if(codelen > 0)
            {
                double objjacval = gmoObjJacVal(modelingObject);
                if(objjacval == 1.0)
                {
                    // scale by -1/objjacval = negate
                    destinationExpression = std::make_shared<ExpressionNegate>(destinationExpression);
                }
                else if(objjacval != -1.0)
                {
                    // scale by -1/objjacval
                    destinationExpression = std::make_shared<ExpressionProduct>(
                        std::make_shared<ExpressionConstant>(-1 / objjacval), destinationExpression);
                }

                auto objective = std::dynamic_pointer_cast<NonlinearObjectiveFunction>(destination->objectiveFunction);
                objective->add(std::move(destinationExpression));
            }
        }
        catch(const ConstraintNotFoundException&)
        {
            delete[] opcodes;
            delete[] fields;
            delete[] constants;
            return (false);
        }
    }

    for(int i = 0; i < gmoM(modelingObject); ++i)
    {
        if(gmoGetEquOrderOne(modelingObject, i) == gmoorder_NL)
        {
            gmoDirtyGetRowFNLInstr(modelingObject, i, &codelen, opcodes, fields);
            if(codelen == 0)
                continue;

            try
            {
                auto destinationExpression
                    = parseGamsInstructions(codelen, opcodes, fields, constantlen, constants, destination);

                auto constraint = std::dynamic_pointer_cast<NonlinearConstraint>(destination->getConstraint(i));

                constraint->add(std::move(destinationExpression));
            }
            catch(const ConstraintNotFoundException&)
            {
                delete[] opcodes;
                delete[] fields;
                delete[] constants;
                return (false);
            }
        }
    }

    delete[] opcodes;
    delete[] fields;

    env->output->outputTrace(" Finished copying nonlinear expressions between GAMS modeling and SHOT problem objects.");

    return (true);
}

NonlinearExpressionPtr ModelingSystemGAMS::parseGamsInstructions(int codelen, /**< length of GAMS instructions */
    int* opcodes, /**< opcodes of GAMS instructions */
    int* fields, /**< fields of GAMS instructions */
    [[maybe_unused]] int constantlen, /**< length of GAMS constants pool */
    double* constants, /**< GAMS constants pool */
    const ProblemPtr& destination)
{
    bool debugoutput = gevGetIntOpt(modelingEnvironment, gevInteger1) & 0x4;
#define debugout                                                                                                       \
    if(debugoutput)                                                                                                    \
    std::clog

    std::vector<NonlinearExpressionPtr> stack;
    stack.reserve(20);

    for(int i = 0; i < codelen; ++i)
    {
        auto opcode = (GamsOpCode)opcodes[i];
        int address = fields[i] - 1;

        debugout << '\t' << GamsOpCodeName[opcode] << ": ";

        switch(opcode)
        {
        case nlNoOp: // no operation
        case nlStore: // store row
        case nlHeader: // header
        {
            // debugout << "ignored" << std::endl;
            break;
        }

        case nlPushV: // push variable
        {
            address = gmoGetjSolver(modelingObject, address);
            stack.push_back(std::make_shared<ExpressionVariable>(destination->getVariable(address)));
            break;
        }

        case nlPushI: // push constant
        {
            stack.push_back(std::make_shared<ExpressionConstant>(constants[address]));
            break;
        }

        case nlPushZero: // push zero
        {
            stack.push_back(std::make_shared<ExpressionConstant>(0.0));
            break;
        }

        case nlAdd: // add
        {
            auto expression = std::make_shared<ExpressionSum>(stack.rbegin()[1], stack.rbegin()[0]);
            stack.pop_back();
            stack.pop_back();
            stack.push_back(expression);
            break;
        }

        case nlAddV: // add variable
        {
            address = gmoGetjSolver(modelingObject, address);
            auto expression = std::make_shared<ExpressionSum>(
                std::make_shared<ExpressionVariable>(destination->getVariable(address)), stack.rbegin()[0]);
            stack.pop_back();
            stack.push_back(expression);
            break;
        }

        case nlAddI: // add immediate
        {
            auto expression = std::make_shared<ExpressionSum>(
                std::make_shared<ExpressionConstant>(constants[address]), stack.rbegin()[0]);
            stack.pop_back();
            stack.push_back(expression);
            break;
        }

        case nlSub: // minus
        {
            auto expression = std::make_shared<ExpressionSum>(
                stack.rbegin()[1], std::make_shared<ExpressionNegate>(stack.rbegin()[0]));
            stack.pop_back();
            stack.pop_back();
            stack.push_back(expression);
            break;
        }

        case nlSubV: // subtract variable
        {
            address = gmoGetjSolver(modelingObject, address);
            auto expression = std::make_shared<ExpressionSum>(stack.rbegin()[0],
                std::make_shared<ExpressionNegate>(
                    std::make_shared<ExpressionVariable>(destination->getVariable(address))));
            stack.pop_back();
            stack.push_back(expression);
            break;
        }

        case nlSubI: // subtract immediate
        {
            auto expression = std::make_shared<ExpressionSum>(stack.rbegin()[0],
                std::make_shared<ExpressionNegate>(std::make_shared<ExpressionConstant>(constants[address])));
            stack.pop_back();
            stack.push_back(expression);
            break;
        }

        case nlMul: // multiply
        {
            auto expression = std::make_shared<ExpressionProduct>((stack.rbegin()[1]), (stack.rbegin()[0]));
            stack.pop_back();
            stack.pop_back();
            stack.push_back(expression);
            break;
        }

        case nlMulV: // multiply variable
        {
            address = gmoGetjSolver(modelingObject, address);
            auto expression = std::make_shared<ExpressionProduct>(
                std::make_shared<ExpressionVariable>(destination->getVariable(address)), stack.rbegin()[0]);
            stack.pop_back();
            stack.push_back(expression);
            break;
        }

        case nlMulI: // multiply immediate
        {
            auto expression = std::make_shared<ExpressionProduct>(
                std::make_shared<ExpressionConstant>(constants[address]), stack.rbegin()[0]);
            stack.pop_back();
            stack.push_back(expression);
            break;
        }

        case nlMulIAdd: // multiply immediate and add
        {
            auto expressionProduct = std::make_shared<ExpressionProduct>(
                std::make_shared<ExpressionConstant>(constants[address]), stack.rbegin()[0]);
            stack.pop_back();
            stack.push_back(expressionProduct);
            auto expressionSum = std::make_shared<ExpressionSum>(stack.rbegin()[1], stack.rbegin()[0]);
            stack.pop_back();
            stack.pop_back();
            stack.push_back(expressionSum);
            break;
        }

        case nlDiv: // divide
        {
            auto expression = std::make_shared<ExpressionDivide>(stack.rbegin()[1], stack.rbegin()[0]);
            stack.pop_back();
            stack.pop_back();
            stack.push_back(expression);
            break;
        }

        case nlDivV: // divide variable
        {
            address = gmoGetjSolver(modelingObject, address);
            auto expression = std::make_shared<ExpressionDivide>(
                stack.rbegin()[0], std::make_shared<ExpressionVariable>(destination->getVariable(address)));
            stack.pop_back();
            stack.push_back(expression);
            break;
        }

        case nlDivI: // divide immediate
        {
            auto expression = std::make_shared<ExpressionDivide>(
                stack.rbegin()[0], std::make_shared<ExpressionConstant>(constants[address]));
            stack.pop_back();
            stack.push_back(expression);
            break;
        }

        case nlUMin: // unary minus
        {
            auto expression = std::make_shared<ExpressionNegate>(stack.rbegin()[0]);
            stack.pop_back();
            stack.push_back(expression);
            break;
        }

        case nlUMinV: // unary minus variable
        {
            address = gmoGetjSolver(modelingObject, address);
            stack.push_back(std::make_shared<ExpressionNegate>(
                std::make_shared<ExpressionVariable>(destination->getVariable(address))));
            break;
        }

        case nlFuncArgN: // number of function arguments
        {
            break;
        }

        case nlCallArg1:
        case nlCallArg2:
        case nlCallArgN:
        {
            debugout << "call function ";

            switch(GamsFuncCode(address + 1))
            // undo shift by 1
            {

            case fnsqr:
            {
                auto expression = std::make_shared<ExpressionSquare>(stack.rbegin()[0]);
                stack.pop_back();
                stack.push_back(expression);
                break;
            }

            case fnexp:
            {
                auto expression = std::make_shared<ExpressionExp>(stack.rbegin()[0]);
                stack.pop_back();
                stack.push_back(expression);
                break;
            }

            case fnlog:
            {
                auto expression = std::make_shared<ExpressionLog>(stack.rbegin()[0]);
                stack.pop_back();
                stack.push_back(expression);
                break;
            }

            case fnlog10:
            {
                auto expression
                    = std::make_shared<ExpressionProduct>(std::make_shared<ExpressionConstant>(1.0 / log(10.0)),
                        std::make_shared<ExpressionLog>(stack.rbegin()[0]));

                stack.pop_back();
                stack.push_back(expression);
                break;
            }

            case fnlog2:
            {
                auto expression
                    = std::make_shared<ExpressionProduct>(std::make_shared<ExpressionConstant>(1.0 / log(2.0)),
                        std::make_shared<ExpressionLog>(stack.rbegin()[0]));
                stack.pop_back();
                stack.push_back(expression);
                break;
            }

            case fnsqrt:
            {
                auto expression = std::make_shared<ExpressionSquareRoot>(stack.rbegin()[0]);
                stack.pop_back();
                stack.push_back(expression);
                break;
            }

            case fnabs:
            {
                auto expression = std::make_shared<ExpressionAbs>(stack.rbegin()[0]);
                stack.pop_back();
                stack.push_back(expression);
                break;
            }

            case fncos:
            {
                auto expression = std::make_shared<ExpressionCos>(stack.rbegin()[0]);
                stack.pop_back();
                stack.push_back(expression);
                break;
            }

            case fnsin:
            {
                auto expression = std::make_shared<ExpressionSin>(stack.rbegin()[0]);
                stack.pop_back();
                stack.push_back(expression);
                break;
            }

            case fnpower:
            case fnrpower: // x ^ y
            case fncvpower: // constant ^ x
            case fnvcpower: // x ^ constant
            {
                auto expression = std::make_shared<ExpressionPower>(stack.rbegin()[1], stack.rbegin()[0]);
                stack.pop_back();
                stack.pop_back();
                stack.push_back(expression);
                break;
            }

            case fnpi:
            {
                stack.push_back(std::make_shared<ExpressionConstant>(3.14159265));
                break;
            }

            case fndiv:
            {
                auto expression = std::make_shared<ExpressionDivide>(stack.rbegin()[1], stack.rbegin()[0]);
                stack.pop_back();
                stack.pop_back();
                stack.push_back(expression);
                break;
            }

            // TODO some more we could handle
            case fnpoly:
            case fnmin:
            case fnmax:
            case fnerrf:
            case fnceil:
            case fnfloor:
            case fnround:
            case fnmod:
            case fntrunc:
            case fnsign:
            case fnarctan:
            case fndunfm:
            case fndnorm:
            case fnerror:
            case fnfrac:
            case fnerrorl:
            case fnfact /* factorial */:
            case fnunfmi /* uniform random number */:
            case fnncpf /* fischer: sqrt(x1^2+x2^2+2*x3) */:
            case fnncpcm /* chen-mangasarian: x1-x3*ln(1+exp((x1-x2)/x3))*/:
            case fnentropy /* x*ln(x) */:
            case fnsigmoid /* 1/(1+exp(-x)) */:
            case fnboolnot:
            case fnbooland:
            case fnboolor:
            case fnboolxor:
            case fnboolimp:
            case fnbooleqv:
            case fnrelopeq:
            case fnrelopgt:
            case fnrelopge:
            case fnreloplt:
            case fnrelople:
            case fnrelopne:
            case fnifthen:
            case fnedist /* euclidian distance */:
            case fncentropy /* x*ln((x+d)/(y+d))*/:
            case fngamma:
            case fnloggamma:
            case fnbeta:
            case fnlogbeta:
            case fngammareg:
            case fnbetareg:
            case fnsinh:
            case fncosh:
            case fntanh:
            case fnsignpower /* sign(x)*abs(x)^c */:
            case fnncpvusin /* veelken-ulbrich */:
            case fnncpvupow /* veelken-ulbrich */:
            case fnbinomial:
            case fntan:
            case fnarccos:
            case fnarcsin:
            case fnarctan2 /* arctan(x2/x1) */:
            default:
            {
                debugout << "nr. " << address + 1 << " - unsuppored. Error." << std::endl;
                char buffer[256];
                sprintf(buffer, "Error: Unsupported GAMS function %s.\n", GamsFuncCodeName[address + 1]);
                gevLogStatPChar(modelingEnvironment, buffer);
                throw OperationNotImplementedException(fmt::format("Error: Unsupported GAMS function {}", buffer));
            }
            }
            break;
        }

        default:
        {
            debugout << "opcode " << opcode << " - unsuppored. Error." << std::endl;
            char buffer[256];
            sprintf(buffer, "Error: Unsupported GAMS opcode %s.\n", GamsOpCodeName[opcode]);
            gevLogStatPChar(modelingEnvironment, buffer);
            throw OperationNotImplementedException(fmt::format("Error: Unsupported GAMS opcode {}", buffer));
        }
        }
    }

    assert(stack.size() == 1);
    return stack[0];
#undef debugout
}

} // Namespace SHOT<|MERGE_RESOLUTION|>--- conflicted
+++ resolved
@@ -78,35 +78,7 @@
     }
 }
 
-<<<<<<< HEAD
-void ModelingSystemGAMS::augmentSettings([[maybe_unused]] SettingsPtr settings)
-{
-    // Subsolver settings: GAMS NLP
-
-    settings->createSettingGroup("Subsolver", "GAMS", "GAMS", "Settings for the GAMS NLP solvers.");
-
-    std::string optfile = "";
-    settings->createSetting(
-        "GAMS.NLP.OptionsFilename", "Subsolver", optfile, "Options file for the NLP solver in GAMS");
-
-    std::string solver = "auto";
-    settings->createSetting("GAMS.NLP.Solver", "Subsolver", solver, "NLP solver to use in GAMS (auto: SHOT chooses)");
-
-#if GMOAPIVERSION >= 21
-    settings->createSettingGroup(
-        "ModelingSystem", "GAMS", "GAMS interface", "These settings control functionality used in the GAMS interface.");
-
-    VectorString enumQExtractAlg;
-    enumQExtractAlg.push_back("automatic");
-    enumQExtractAlg.push_back("threepass");
-    enumQExtractAlg.push_back("doubleforward");
-    settings->createSetting("GAMS.QExtractAlg", "ModelingSystem", 0,
-        "Extraction algorithm for quadratic equations in GAMS interface", enumQExtractAlg);
-#endif
-}
-=======
 void ModelingSystemGAMS::augmentSettings([[maybe_unused]] SettingsPtr settings) { }
->>>>>>> e74a2926
 
 void ModelingSystemGAMS::updateSettings(SettingsPtr settings)
 {
